--- conflicted
+++ resolved
@@ -10,22 +10,17 @@
 import datasets
 import matplotlib.pylab as plt
 import torch
-<<<<<<< HEAD
 from tqdm import tqdm
-from torch.nn import BCEWithLogitsLoss, CrossEntropyLoss, MSELoss
-from torcheval.metrics.functional import binary_precision, binary_recall
 from torch import nn, Tensor
 from typing import Optional, Any, List, Callable
 import math
 from torch.utils.data import DataLoader
-=======
 from transformers.models.electra.modeling_electra import ElectraAttention, SequenceClassifierOutput
-from torch import nn
 from torch.nn import BCEWithLogitsLoss, CrossEntropyLoss, MSELoss
 from torcheval.metrics.functional import binary_precision, binary_recall
 from typing import Optional, Any, List
 import copy
->>>>>>> caaaa141
+
 import logging
 logging.basicConfig(format='%(asctime)s : %(levelname)s : %(message)s', level=logging.INFO)
 
